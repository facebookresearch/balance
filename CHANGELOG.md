--- conflicted
+++ resolved
@@ -10,6 +10,11 @@
 - **Silenced pandas observed default warning**
   - Explicitly sets `observed=False` in weighted categorical KLD calculations
     to retain current behavior and avoid future pandas default changes.
+
+## Tests
+- **Static type checking with Pyre in CI**
+  - GitHub Actions now includes a Pyre job so type regressions are caught in
+    upstream workflows, aligning local and hosted checks.
 
 # 0.14.0 (2025-12-14)
 
@@ -62,30 +67,10 @@
 ## Tests
 
 - **Added Windows and macOS CI testing support**
-<<<<<<< HEAD
-  - Expanded GitHub Actions test matrix to run on `ubuntu-latest`,
-    `macos-latest`, and `windows-latest` for all supported Python versions
-    (3.9-3.14), ensuring cross-platform compatibility.
-  - Upgraded GitHub Actions versions (`actions/checkout@v5`,
-    `actions/setup-python@v5`, `actions/setup-node@v5`) for improved reliability
-    and security.
-  - **Cross-platform test fixes to enable Windows and macOS support:**
-    - Added a shared `tempfile_path()` context manager in `testutil.py` that
-      properly handles temporary file creation and cleanup across platforms,
-      resolving Windows file-locking issues in CSV-related tests for both
-      `BalanceDF` and `Sample`.
-    - Configured tests to use the non-interactive matplotlib Agg backend via
-      `conftest.py`, eliminating Tk dependencies and display requirements in
-      plotting tests.
-- **Static type checking with Pyre in CI**
-  - GitHub Actions now includes a Pyre job so type regressions are caught in
-    upstream workflows, aligning local and hosted checks.
-=======
   - Expanded GitHub Actions to run on `ubuntu-latest`, `macos-latest`, and
     `windows-latest` for Python 3.9-3.14.
   - Added `tempfile_path()` context manager for cross-platform temp file
     handling and configured matplotlib Agg backend via `conftest.py`.
->>>>>>> e0c42bee
 
 ## Contributors
 
